package memory

import (
	"fmt"
	"sync"
	"time"

	"github.com/shogotsuneto/go-simple-eventstore"
)

// EventStoreConsumer combines both EventStore and EventConsumer interfaces.
// This is useful for implementations that provide both producer and consumer functionality.
type EventStoreConsumer interface {
	eventstore.EventStore
	eventstore.EventConsumer
}

// InMemoryEventStore is a simple in-memory implementation of both EventStore and EventConsumer.
// This implementation is suitable for testing and demonstration purposes.
//
// Note on delivery guarantees: When using timestamp-based filtering, this implementation
// does not guarantee exactly-once delivery. Events with identical timestamps may be
// delivered multiple times to subscriptions. This is acceptable as the implementation
// relies on timestamp precision for event ordering and filtering.
type InMemoryEventStore struct {
	mu            sync.RWMutex
	streams       map[string][]eventstore.Event
	timeline      []eventstore.Event      // For cross-stream retrieval
	subscriptions []*InMemorySubscription // Global list of active subscriptions
	subsMu        sync.RWMutex
	nextOffset    int64                          // Global offset counter for table-level sequence
}

// NewInMemoryEventStore creates a new in-memory event store with both producer and consumer capabilities.
func NewInMemoryEventStore() EventStoreConsumer {
	return &InMemoryEventStore{
		streams:       make(map[string][]eventstore.Event),
		timeline:      make([]eventstore.Event, 0),
		subscriptions: make([]*InMemorySubscription, 0),
		nextOffset:    1, // Start offset at 1 (similar to PostgreSQL SERIAL)
	}
}

// Append adds new events to the given stream and publishes them to the central timeline.
func (s *InMemoryEventStore) Append(streamID string, events []eventstore.Event, expectedVersion int) error {
	if len(events) == 0 {
		return nil
	}

	s.mu.Lock()
	defer s.mu.Unlock()

	// Get current stream (nil if stream does not exist)
	stream := s.streams[streamID]
	currentVersion := int64(len(stream))

	// Check expected version for optimistic concurrency control
	if expectedVersion != -1 {
		if expectedVersion == 0 && currentVersion != 0 {
			return &eventstore.ErrStreamAlreadyExists{
				StreamID:      streamID,
				ActualVersion: currentVersion,
			}
		}
		if expectedVersion > 0 && currentVersion != int64(expectedVersion) {
			return &eventstore.ErrVersionMismatch{
				StreamID:        streamID,
				ExpectedVersion: expectedVersion,
				ActualVersion:   currentVersion,
			}
		}
	}

	// Set version, timestamp, and offset for each event
	// Make copies to avoid modifying the original events passed by the caller
	eventsToStore := make([]eventstore.Event, len(events))
	for i, event := range events {
		// Create a copy of the event
		eventCopy := eventstore.Event{
			ID:        event.ID,
			Type:      event.Type,
			Data:      make([]byte, len(event.Data)),
			Timestamp: event.Timestamp,
			Version:   currentVersion + int64(i) + 1,
			Offset:    s.nextOffset + int64(i), // Assign table-level offset
		}
		copy(eventCopy.Data, event.Data)

		// Copy metadata
		if event.Metadata != nil {
			eventCopy.Metadata = make(map[string]string)
			for k, v := range event.Metadata {
				eventCopy.Metadata[k] = v
			}
		}

		if eventCopy.Timestamp.IsZero() {
			eventCopy.Timestamp = time.Now()
		}
		if eventCopy.ID == "" {
			eventCopy.ID = fmt.Sprintf("%s-%d", streamID, eventCopy.Version)
		}

		eventsToStore[i] = eventCopy
	}

	// Increment the global offset counter
	s.nextOffset += int64(len(events))

	// Append events to stream
	s.streams[streamID] = append(stream, eventsToStore...)

	// Add events to timeline for cross-stream retrieval
	s.addEventsToTimeline(eventsToStore)

	// Notify subscriptions about new events
	s.notifySubscriptions(eventsToStore)

	return nil
}

// addEventsToTimeline adds events to the central timeline maintaining chronological order.
// This method must be called while holding the main mutex.
func (s *InMemoryEventStore) addEventsToTimeline(events []eventstore.Event) {
	for _, event := range events {
		s.insertEventInTimeline(event)
	}
}

// notifySubscriptions notifies all subscriptions about new events.
func (s *InMemoryEventStore) notifySubscriptions(events []eventstore.Event) {
	s.subsMu.RLock()
	subs := make([]*InMemorySubscription, len(s.subscriptions))
	copy(subs, s.subscriptions)
	s.subsMu.RUnlock()

	for _, sub := range subs {
		for _, event := range events {
			sub.mu.Lock()
			currentFromTimestamp := sub.fromTimestamp
			currentFromOffset := sub.fromOffset
			sub.mu.Unlock()
<<<<<<< HEAD
			
			// Check if event should be included based on offset or timestamp
			include := false
			if currentFromOffset > 0 {
				// Use offset-based filtering if specified
				include = event.Offset > currentFromOffset
			} else {
				// Fall back to timestamp-based filtering
				include = currentFromTimestamp.IsZero() || event.Timestamp.After(currentFromTimestamp) || event.Timestamp.Equal(currentFromTimestamp)
			}
			
			if include {
=======

			// Filter by timestamp - allow events with same timestamp or after
			if currentFromTimestamp.IsZero() || event.Timestamp.After(currentFromTimestamp) || event.Timestamp.Equal(currentFromTimestamp) {
>>>>>>> d67de771
				select {
				case sub.eventsCh <- event:
					sub.mu.Lock()
					if currentFromOffset > 0 {
						sub.fromOffset = event.Offset
					} else {
						sub.fromTimestamp = event.Timestamp
					}
					sub.mu.Unlock()
				case <-sub.closeCh:
					// Subscription is closed, skip
					continue
				default:
					// Channel is full, skip (could also send error)
					continue
				}
			}
		}
	}
}

// notifySubscriptionsForExisting sends existing events to specific subscriptions
func (s *InMemoryEventStore) notifySubscriptionsForExisting(subs []*InMemorySubscription, events []eventstore.Event) {
	for _, sub := range subs {
		count := 0
		for _, event := range events {
			sub.mu.Lock()
			currentFromTimestamp := sub.fromTimestamp
			currentFromOffset := sub.fromOffset
			sub.mu.Unlock()
<<<<<<< HEAD
			
			// Check if event should be included based on offset or timestamp
			include := false
			if currentFromOffset > 0 {
				// Use offset-based filtering if specified
				include = event.Offset > currentFromOffset
			} else {
				// Fall back to timestamp-based filtering
				include = currentFromTimestamp.IsZero() || event.Timestamp.After(currentFromTimestamp) || event.Timestamp.Equal(currentFromTimestamp)
			}
			
			if include {
=======

			// Filter by timestamp - allow events with same timestamp or after
			if currentFromTimestamp.IsZero() || event.Timestamp.After(currentFromTimestamp) || event.Timestamp.Equal(currentFromTimestamp) {
>>>>>>> d67de771
				select {
				case sub.eventsCh <- event:
					sub.mu.Lock()
					if currentFromOffset > 0 {
						sub.fromOffset = event.Offset
					} else {
						sub.fromTimestamp = event.Timestamp
					}
					sub.mu.Unlock()
					count++
					if sub.batchSize > 0 && count >= sub.batchSize {
						break // Limit batch if specified
					}
				case <-sub.closeCh:
					// Subscription is closed, skip
					return
				default:
					// Channel is full, skip (could also send error)
					return
				}
			}
		}
	}
}

// Load retrieves events for the given stream using the specified options.
func (s *InMemoryEventStore) Load(streamID string, opts eventstore.LoadOptions) ([]eventstore.Event, error) {
	s.mu.RLock()
	defer s.mu.RUnlock()

	stream, exists := s.streams[streamID]
	if !exists {
		return []eventstore.Event{}, nil
	}

	var result []eventstore.Event

	if opts.Desc {
		// Load events in descending order (from latest to oldest)
		// Start from the end and work backwards
		for i := len(stream) - 1; i >= 0; i-- {
			event := stream[i]
			// In reverse loading: if ExclusiveStartVersion is 0, include all events
			// Otherwise, include events with version < ExclusiveStartVersion
			if opts.ExclusiveStartVersion == 0 || event.Version < opts.ExclusiveStartVersion {
				result = append(result, event)
				if opts.Limit > 0 && len(result) >= opts.Limit {
					break
				}
			}
		}
	} else {
		// Load events in forward order (original behavior)
		for _, event := range stream {
			if event.Version > opts.ExclusiveStartVersion {
				result = append(result, event)
				if opts.Limit > 0 && len(result) >= opts.Limit {
					break
				}
			}
		}
	}

	return result, nil
}

// Retrieve retrieves events from all streams in a retrieval operation.
func (s *InMemoryEventStore) Retrieve(opts eventstore.ConsumeOptions) ([]eventstore.Event, error) {
	s.mu.RLock()
	defer s.mu.RUnlock()

	var result []eventstore.Event

	// Filter events from timeline by offset or timestamp
	for _, event := range s.timeline {
		include := false
		
		// If FromOffset is specified, use offset-based filtering (takes precedence)
		if opts.FromOffset > 0 {
			include = event.Offset > opts.FromOffset
		} else {
			// Fall back to timestamp-based filtering
			include = opts.FromTimestamp.IsZero() || event.Timestamp.After(opts.FromTimestamp) || event.Timestamp.Equal(opts.FromTimestamp)
		}
		
		if include {
			result = append(result, event)
		}
	}

	// Apply batch size limit
	if opts.BatchSize > 0 && len(result) > opts.BatchSize {
		result = result[:opts.BatchSize]
	}

	return result, nil
}

// Subscribe creates a subscription to all streams for continuous event consumption.
func (s *InMemoryEventStore) Subscribe(opts eventstore.ConsumeOptions) (eventstore.EventSubscription, error) {
	s.subsMu.Lock()
	defer s.subsMu.Unlock()

	sub := &InMemorySubscription{
		fromTimestamp: opts.FromTimestamp,
		fromOffset:    opts.FromOffset,
		batchSize:     opts.BatchSize,
		eventsCh:      make(chan eventstore.Event, 100), // Buffered channel
		errorsCh:      make(chan error, 10),
		closeCh:       make(chan struct{}),
		store:         s,
	}

	// Add subscription to global list
	s.subscriptions = append(s.subscriptions, sub)

	// Immediately notify about existing events in timeline
	s.mu.RLock()
	existingEvents := make([]eventstore.Event, len(s.timeline))
	copy(existingEvents, s.timeline)
	s.mu.RUnlock()

	// Send existing events through notification system
	if len(existingEvents) > 0 {
		go s.notifySubscriptionsForExisting([]*InMemorySubscription{sub}, existingEvents)
	}

	return sub, nil
}

// insertEventInTimeline inserts an event into the timeline maintaining chronological order.
// This method must be called while holding the main mutex.
func (s *InMemoryEventStore) insertEventInTimeline(event eventstore.Event) {
	// For simplicity, we'll append and then sort if needed
	// In a real implementation, you might use a more efficient insertion
	s.timeline = append(s.timeline, event)

	// Simple insertion sort to maintain chronological order
	for i := len(s.timeline) - 1; i > 0; i-- {
		if s.timeline[i].Timestamp.Before(s.timeline[i-1].Timestamp) {
			s.timeline[i], s.timeline[i-1] = s.timeline[i-1], s.timeline[i]
		} else {
			break
		}
	}
}

// removeSubscription removes a subscription from the store.
func (s *InMemoryEventStore) removeSubscription(sub *InMemorySubscription) {
	s.subsMu.Lock()
	defer s.subsMu.Unlock()

	// Remove subscription from global list
	for i, existing := range s.subscriptions {
		if existing == sub {
			// Remove subscription from slice
			s.subscriptions = append(s.subscriptions[:i], s.subscriptions[i+1:]...)
			break
		}
	}
}

// InMemorySubscription represents an active subscription to all streams in memory.
type InMemorySubscription struct {
	fromTimestamp time.Time
	fromOffset    int64
	batchSize     int
	eventsCh      chan eventstore.Event
	errorsCh      chan error
	closeCh       chan struct{}
	store         *InMemoryEventStore
	closed        bool
	mu            sync.Mutex
}

// Events returns a channel that receives events as they are appended to the stream.
func (s *InMemorySubscription) Events() <-chan eventstore.Event {
	return s.eventsCh
}

// Errors returns a channel that receives any errors during subscription.
func (s *InMemorySubscription) Errors() <-chan error {
	return s.errorsCh
}

// Close stops the subscription and releases resources.
func (s *InMemorySubscription) Close() error {
	s.mu.Lock()
	defer s.mu.Unlock()

	if s.closed {
		return nil
	}

	s.closed = true
	close(s.closeCh)
	s.store.removeSubscription(s)

	return nil
}<|MERGE_RESOLUTION|>--- conflicted
+++ resolved
@@ -140,7 +140,6 @@
 			currentFromTimestamp := sub.fromTimestamp
 			currentFromOffset := sub.fromOffset
 			sub.mu.Unlock()
-<<<<<<< HEAD
 			
 			// Check if event should be included based on offset or timestamp
 			include := false
@@ -153,12 +152,7 @@
 			}
 			
 			if include {
-=======
-
-			// Filter by timestamp - allow events with same timestamp or after
-			if currentFromTimestamp.IsZero() || event.Timestamp.After(currentFromTimestamp) || event.Timestamp.Equal(currentFromTimestamp) {
->>>>>>> d67de771
-				select {
+				select
 				case sub.eventsCh <- event:
 					sub.mu.Lock()
 					if currentFromOffset > 0 {
@@ -188,7 +182,6 @@
 			currentFromTimestamp := sub.fromTimestamp
 			currentFromOffset := sub.fromOffset
 			sub.mu.Unlock()
-<<<<<<< HEAD
 			
 			// Check if event should be included based on offset or timestamp
 			include := false
@@ -201,12 +194,7 @@
 			}
 			
 			if include {
-=======
-
-			// Filter by timestamp - allow events with same timestamp or after
-			if currentFromTimestamp.IsZero() || event.Timestamp.After(currentFromTimestamp) || event.Timestamp.Equal(currentFromTimestamp) {
->>>>>>> d67de771
-				select {
+				select
 				case sub.eventsCh <- event:
 					sub.mu.Lock()
 					if currentFromOffset > 0 {
