--- conflicted
+++ resolved
@@ -88,12 +88,8 @@
 // PostgresSubscription represents an active subscription to all streams in PostgreSQL.
 type PostgresSubscription struct {
 	fromTimestamp     time.Time
-<<<<<<< HEAD
 	fromOffset        int64
-	processedEventIDs map[string]struct{}          // Track Event.IDs processed within current timestamp
-=======
 	processedEventIDs map[string]struct{} // Track Event.IDs processed within current timestamp
->>>>>>> d67de771
 	batchSize         int
 	pollingInterval   time.Duration
 	eventsCh          chan eventstore.Event
@@ -191,7 +187,6 @@
 
 	for _, event := range events {
 		s.mu.Lock()
-<<<<<<< HEAD
 		
 		// For offset-based filtering, we don't need to track processed IDs
 		// since offset provides better uniqueness guarantees
@@ -216,27 +211,8 @@
 			// Mark Event.ID as processed
 			s.processedEventIDs[event.ID] = struct{}{}
 			s.fromTimestamp = event.Timestamp
-=======
-
-		// Check if we've moved to a new timestamp
-		if !event.Timestamp.Equal(s.fromTimestamp) {
-			// Clear processed IDs for new timestamp
-			s.processedEventIDs = make(map[string]struct{})
-		}
-
-		// Skip if we've already processed this Event.ID within the current timestamp
-		if _, processed := s.processedEventIDs[event.ID]; processed {
->>>>>>> d67de771
 			s.mu.Unlock()
 		}
-<<<<<<< HEAD
-=======
-
-		// Mark Event.ID as processed
-		s.processedEventIDs[event.ID] = struct{}{}
-		s.fromTimestamp = event.Timestamp
-		s.mu.Unlock()
->>>>>>> d67de771
 
 		select {
 		case s.eventsCh <- event:
